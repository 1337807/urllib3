--- conflicted
+++ resolved
@@ -1,26 +1,28 @@
 import gzip
+import zlib
 import logging
 import socket
+
+
+from urllib import urlencode
+from httplib import HTTPConnection, HTTPSConnection, HTTPException
+from Queue import Queue, Empty, Full
+from select import select
+from socket import error as SocketError, timeout as SocketTimeout
+
+
 try:
     import ssl
     BaseSSLError = ssl.SSLError
 except ImportError, e:
     ssl = None
-<<<<<<< HEAD
-import zlib
-=======
     BaseSSLError = None
->>>>>>> 9b762bf7
 
 try:
     from cStringIO import StringIO
 except ImportError, e:
     from StringIO import StringIO
-from httplib import HTTPConnection, HTTPSConnection, HTTPException
-from Queue import Queue, Empty, Full
-from select import select
-from socket import error as SocketError, timeout as SocketTimeout
-from urllib import urlencode
+
 
 from filepost import encode_multipart_formdata
 
